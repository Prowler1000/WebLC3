/**
 * simulator.ts
 * 
 * The LC-3 simulator. Each instance keeps track of the machine's state and
 * executes code.
 * 
 * All functions that run the simulator (and only those functions) are async.
 */

import Opcodes from "./opcodes";
import decodeRegister from "./decodeReg";
import decodeImmediate from "./decodeImm";
import Vectors from "./vectors";
<<<<<<< HEAD
import UI from "../../presentation/ui"
=======
import * as fs from "node:fs";
import FakeUI from "../assembler/fakeUI";
>>>>>>> 4b2d5223

export default class Simulator
{
    // Memory address constants:

    // keyboard status and data registers
    private static KBSR = 0xFE00;
    private static KBDR = 0xFE02;
    // display status and data registers
    private static DSR = 0xFE04;
    private static DDR = 0xFE06;
    // machine control register (bit 15 is clock-enable)
    private static MCR = 0xFFFE;

    // 2^16 words of memory
    private memory: Uint16Array = new Uint16Array(1<<16);
    // general-purpose registers
    private registers: Uint16Array = new Uint16Array(8);
    // internal registers for non-active stack pointer
    private savedUSP: Uint16Array = new Uint16Array(1);
    private savedSSP: Uint16Array = new Uint16Array(1);
    // program counter
    private pc: Uint16Array = new Uint16Array(1);
    // components of the Processor Status Register (PSR)
    private userMode: boolean = true;
    private priorityLevel: number = 0;
    private flagNegative: boolean = false;
    private flagZero: boolean = false;
    private flagPositive: boolean = false;
    // interrupt parameters
    private interruptSignal: boolean = false;
    private interruptPriority: number = 0;
    private interruptVector: number = 0;
    // addresses of each active breakpoint
    private breakPoints: Set<number> = new Set();
    // object file for program to run
    private userObjFile: Uint16Array;
    // memory addresses mapped to the code which generated the value there
    private userDisassembly: Map<number, string>;
    // object file for operating system code
    private osObjFile: Uint16Array;
    

    /**
     * Initialize the simulator, load the code into memory and set PC to start
     * of program
     * @param objectFile the object file to load
     * @param sourceCode memory addresses mapped to disassembled source code
     */
    public constructor(objectFile: Uint16Array, sourceCode: Map<number, string>)
    {
        this.userObjFile = objectFile;
        this.userDisassembly = sourceCode;

        ;(async ()=>{
            this.osObjFile = await this.getOSObj();

            this.loadBuiltInCode();
            this.reloadProgram();

            UI.printConsole("Simulator processed object file successfully.")
        })()
    }

    /**
     * Retrieve the object file for the simulator's operating system
     */
    private async getOSObj() : Uint16Array
    {
        let res = await fetch('src/logic/simulator/os/lc3_os_obj.json');
        const objFile = await res.text()

        let objArray;
        try
        {
            objArray = JSON.parse(objFile);
        }
        catch (error)
        {
            console.log("Error parsing operating system JSON file: " + error);
            return new Uint16Array([0]);
        }

        try
        {
            const result = new Uint16Array(objArray);
            return result;
        }
        catch (error)
        {
            console.log("Error converting parsed operating system JSON to Uint16Array: " + error);
            return new Uint16Array([0]);
        }
    }

    /**
     * Load code into memory, set PC to start of program, restore Processor
     * Status Register to defaults, set clock-enable
     */
    public reloadProgram()
    {
        let loc = this.userObjFile[0];
        for (let i = 1; i < this.userObjFile.length; i++)
        {
            this.memory[loc++] = this.userObjFile[i];
        }
        this.pc[0] = this.userObjFile[0];

        this.restorePSR();
    }

    /**
     * Load operating system code into memory from object file
     */
    private loadBuiltInCode()
    {
        let loc = this.osObjFile[0];
        for (let i = 1; i < this.osObjFile.length; i++)
        {
            this.memory[loc++] = this.userObjFile[i];
        }
    }

    /**
     * Set PC to start of program and set clock-enable, leave rest of memory
     * and CPU as-is
     */
    public restartProgram()
    {
        this.pc[0] = this.userObjFile[0];
    }

    /**
     * Set all of memory to zeroes except for operating system code
     */
    public resetMemory()
    {
        for (let i = 0; i < this.memory.length; i++)
        {
            this.memory[i] = 0;
        }
        for (let i = 0; i < 8; i++)
        {
            this.registers[i] = 0;
        }
        this.loadBuiltInCode();
    }

    /**
     * Randomize all of memory except for operating system code
     */
    public randomizeMemory()
    {
        for (let i = 0; i < this.memory.length; i++)
        {
            this.memory[i] = this.randWord();
        }
        for (let i = 0; i < 8; i++)
        {
            this.registers[i] = this.randWord();
        }
        this.loadBuiltInCode();
    }

    /**
     * Set clock-enable and run until a breakpoint is encountered or the
     * clock-enable bit is cleared (including due to the invokation of the HALT
     * trap)
     */
    public async run()
    {
        this.enableClock();
        let intOrEx = this.instructionCycle();

        while (this.isClockEnabled() && !this.breakPoints.has(this.pc[0]))
        {
            let intOrEx = this.instructionCycle();
        }
    }

    /**
    * Set clock-enable and run one instruction
     */
    public async stepIn()
    {
        this.enableClock();
        let intOrEx = this.instructionCycle();
    }

    /**
     * Set clock-enable and run until the currently executing subroutine or
     * service call is returned from, or any of the conditions for run()
     * stopping are encountered
     */
    public async stepOut()
    {
        let currDepth = 1;
        this.enableClock();

        // execute first instruction cycle, ignoring breakpoints
        if (Opcodes.isRETorRTI(this.pc[0]))
        {
            --currDepth;
        }
        else if (Opcodes.isJSRorJSRR(this.pc[0]) || Opcodes.isTRAP(this.pc[0]))
        {
            ++currDepth;
        }
        if (this.instructionCycle())
        {
            ++currDepth;
            // if we have an option to toggle breaking on interrupts/exceptions, handle it here
        }

        // keep executing but don't ignore clock or breakpoints
        while (currDepth > 0 && this.isClockEnabled() && !this.breakPoints.has(this.pc[0]))
        {
            if (Opcodes.isRETorRTI(this.pc[0]))
            {
                --currDepth;
            }
            else if (Opcodes.isJSRorJSRR(this.pc[0]) || Opcodes.isTRAP(this.pc[0]))
            {
                ++currDepth;
            }

            // execute instruction cycle, increase depth if we're handling an INT/exception
            if (this.instructionCycle())
            {
                ++currDepth;
                // if we have an option to toggle breaking on interrupts/exceptions, handle it here
            }
        }
    }

    /**
     * Set clock-enable and run one instruction, unless it is a JSR/JSRR or
     * TRAP, in which case run until one of the conditions for stepOut() or
     * run() is encountered. Will also step over exceptions and interrupts.
     */
    public async stepOver()
    {
        let depth = 0;

        // if we have a jsr/jsrr/trap, we'll need to step out of it
        if (Opcodes.isJSRorJSRR(this.memory[this.pc[0]]) || Opcodes.isTRAP(this.memory[this.pc[0]]))
        {
            ++depth;
        }
        // run 1 instruction, if interrupt or exception occurs we'll step out of it
        this.enableClock();
        if (this.instructionCycle())
        {
            ++depth;
        }

        // call stepOut() until we're back to depth of 0
        while (depth > 0 && this.isClockEnabled() && !this.breakPoints.has(this.pc[0]))
        {
            this.stepOut();
            --depth;
        }
    }

    /**
     * Invoke a keyboard interrupt if the conditions are valid. Namely, the
     * keyboard interrupt-enable bit must be set and the current priority level
     * must be less than 4.
     * The interrupt enable bit is bit 14 of the keyboard status register.
     * Regardless of interrupt invokation, the keyboard data register is
     * updated with the new ascii code and the keyboard status register's ready
     * bit is set
     */
    public keyboardInterrupt(asciiCode: number)
    {
        this.memory[Simulator.KBDR] = asciiCode;
        this.memory[Simulator.KBSR] |= 0x8000;
        if (this.priorityLevel < 4 && (this.memory[Simulator.KBSR] & 0x4000) != 0)
        {
            this.interruptSignal = true;
            this.interruptPriority = 4;
            this.interruptVector = 0x80;
        }
    }

    /**
     * Add a breakpoint
     * @param address the address of the breakpoint
     */
    public setBreakpoint(address: number)
    {
        this.breakPoints.add(address);
    }

    /**
     * Remove a breakpoint
     * @param address the address of the breakpoint
     */
    public clearBreakpoint(address: number)
    {
        this.breakPoints.delete(address);
    }

    /**
     * Clear all breakpoints
     */
    public clearAllBreakpoints()
    {
        this.breakPoints.clear();
    }

    /**
     * Return the formatted contents of memory in a given range
     * @param start start of range (inclusive)
     * @param end end of range (exclusive)
     * @returns an array of entries with format: [address, hex val, decimal val, code]
     */
    public getMemoryRange(start: number, end: number) : string[][]
    {
        let res: string[][] = [];
        for (let i = start; i < end; i++)
        {
            let code = this.userDisassembly.get(i);
            if (typeof(code) === "undefined")
            {
                code = "";
            }
            res.push([
                "0x" + i.toString(16),
                "0x" + this.memory[i].toString(16),
                this.memory[i].toString(10),
                code
            ]);
        }
        return res;
    }

    /**
     * Return the number stored in the given memory location
     * @param address the address to query
     * @returns the value stored at memory[address]
     */
    public getMemory(address: number) : number
    {
        return this.memory[address];
    }

    /**
     * Write the given value to the given memory location
     * @param address the address to write to
     * @param value the value to store at memory[address]
     */
    public setMemory(address: number, value: number)
    {
        this.memory[address] = value;
    }

    /**
     * Return the contents of a register
     * @param registerNumber 
     * @returns 
     */
    public getRegister(registerNumber: number) : number
    {
        return this.registers[registerNumber];
    }

    /**
     * Set the contents of a register
     * @param registerNumber 
     * @param value 
     */
    public setRegister(registerNumber: number, value: number)
    {
        this.registers[registerNumber] = value;
    }

    /**
     * Return the value of the program counter
     * @returns 
     */
    public getPC() : number
    {
        return this.pc[0];
    }

    /**
     * Set the value of the program counter
     * @param value 
     */
    public setPC(value: number)
    {
        this.pc[0] = value;
    }

    /**
     * Return the value of the processor status register 
     * @returns
     */
    public getPSR() : number
    {
        let result = +this.userMode << 15;
        result |= this.priorityLevel << 8;
        result |= +this.flagNegative << 2;
        result |= +this.flagZero << 1;
        result |= +this.flagPositive;
        return result;
    }

    /**
     * Set the value of the processor status register
     * @param value 
     */
    public setPSR(value: number)
    {
        this.flagPositive = (value & 1) != 0;
        this.flagZero = (value & 2) != 0;
        this.flagNegative = (value & 4) != 0;
        this.priorityLevel = (value >> 8) & 7;
        this.userMode = (value & 0x8000) != 0;
    }

    /**
     * Get a breakdown of the statuses of the PSR's components. Returns, in the
     * following order: (1) if the processor is in user or supervisor mode; (2)
     * the priority level of the currently-executing program; (3) the condition
     * code flags
     * @returns three strings describing the status of the PSR
     */
    public getPSRInfo() : string[]
    {
        let flags = "";
        if (this.flagNegative)
            flags += "N";
        if (this.flagZero)
            flags += "Z";
        if (this.flagPositive)
            flags += "P";
        if (!flags)
            flags = "[none]"

        return [
            this.userMode ? "user" : "supervisor",
            "PL" + this.priorityLevel,
            flags
        ];
    }

    /**
     * Return a random integer in the range [0, 2^16)
     * @returns {number}
     */
    private randWord() : number
    {
        return Math.floor(Math.random() * (1 << 16));
    }

    /**
     * Set Processor Status Register to defaults, clear interrupt signal, reset
     * saved USP and SSP
     */
    private restorePSR()
    {
        this.userMode = true;
        this.priorityLevel = 0;
        this.flagNegative = false;
        this.flagZero = false;
        this.flagPositive = false;
        this.interruptSignal = false;
        this.interruptPriority = 0;
        this.interruptVector = 0;
        this.savedSSP[0] = 0x3000;
        this.savedUSP[0] = 0;
    }

    /**
     * Set bit MCR[15] to enable the clock
     */
    private enableClock()
    {
        this.memory[Simulator.MCR] = 0x8000;
    }

    /**
     * @returns true if clock is enabled, false otherwise
     */
    private isClockEnabled() : boolean
    {
        return (this.memory[Simulator.MCR] & 0x8000) != 0;
    }

    /**
     * Execute a single instruction cycle. If an exception or interrupt occurs,
     * initiate it and return true. If the cycle completed as expected, return
     * false.
     * @returns true if an interrupt or exception occured, false otherwise
     */
    private instructionCycle() : boolean
    {
        /*
        (1) check for exception (illegal instruction or privilege violation)
            * if yes, initialize and return true. Otherwise, continue
        (2) execute the instruction
            * fetch, increment PC
            * call subroutine for opcode
        (3) check if the console ready bit has been cleared. If so, output the
            character in the console data register to the screen and set the
            console ready bit
        (4) if INT asserted, initialize and return true. Else, return false
        */
        
        const instruction = this.memory[this.pc[0]++];

        // (1) check for exception
        // (a) priviledge mode exception
        if (this.userMode && Opcodes.isRTI(instruction))
        {
            this.initException(Vectors.privilegeViolation());
            return true;
        }
        // (b) illegal opcode exception
        else if (Opcodes.isIllegal(instruction))
        {
            this.initException(Vectors.illegalOpcode());
            return true;
        }

        // (2) execute instruction
        switch ((instruction & 0xF000) >> 12)
        {
            case 0b0000:
                this.execBr(instruction);
                break;
            case 0b0001:
                this.execAdd(instruction);
                break;
            case 0b0010:
                this.execLd(instruction);
                break;
            case 0b0011:
                this.execSt(instruction);
                break;
            case 0b0100:
                this.execJsr(instruction);
                break;
            case 0b0101:
                this.execAnd(instruction);
                break;
            case 0b0110:
                this.execLdr(instruction);
                break;
            case 0b0111:
                this.execStr(instruction);
                break;
            case 0b1000:
                this.execRti(instruction);
                break;
            case 0b1001:
                this.execNot(instruction);
                break;
            case 0b1010:
                this.execLdi(instruction);
                break;
            case 0b1011:
                this.execSti(instruction);
                break;
            case 0b1100:
                this.execJmp(instruction);
                break;
            case 0b1101:
                // illegal (reserved)
                break;
            case 0b1110:
                this.execLea(instruction);
                break;
            case 0b1111:
                this.execTrap(instruction);
                break;
            default:
                break;
        }

        // (3) console output
        if ((this.memory[Simulator.DSR] & 0x8000) == 0)
        {
            // print character, set ready bit
            const toPrint = this.memory[Simulator.DDR] & 0x00FF;
            FakeUI.print(String.fromCharCode(toPrint));
            this.memory[Simulator.DSR] |= 0x8000;
        }

        // (4) handle interrupt
        if (this.interruptSignal)
        {
            this.initInterrupt();
            return true;
        }
        else
        {
            return false;
        }
    }

    /**
     * Set the condition codes according to the given number
     * @param result the 16-bit result of an instruction
     */
    private setConditions(result: number)
    {
        this.flagNegative = (result & 0x8000) != 0;
        this.flagZero = result == 0;
        this.flagPositive = (result & 0x8000) == 0 && result > 0;
    }

    /**
     * Initialize an exception with the given vector
     * @param vector 
     */
    private initException(vector: number)
    {
        // push PSR and PC onto supervisor stack
        let ssp = this.savedSSP[0];
        this.memory[--ssp] = this.getPSR();
        this.memory[--ssp] = this.pc[0];
        this.savedSSP[0] = ssp;

        // load R6 with supervisor stack if it is not the SSP already
        if (this.userMode)
        {
            this.savedUSP[0] = this.registers[6];
            this.registers[6] = this.savedSSP[0];
        }

        // set privilege mode to supervisor (PSR[15] = 0)
        this.userMode = false;
        
        // expand vector to 16 bits, adding 0x0100 to its value
        vector += 0x0100;

        // set the PC to the value of this expanded vector
        this.pc[0] = vector;
    }

    /**
     * Initialize an interrupt
     */
    private initInterrupt()
    {
        // disable interrupt signal
        this.interruptSignal = false;

        // push PSR and PC onto supervisor stack
        let ssp = this.savedSSP[0];
        this.memory[--ssp] = this.getPSR();
        this.memory[--ssp] = this.pc[0];
        this.savedSSP[0] = ssp;

        // load R6 with supervisor stack if it is not the SSP already
        if (this.userMode)
        {
            this.savedUSP[0] = this.registers[6];
            this.registers[6] = this.savedSSP[0];
        }

        // set privilege mode to supervisor (PSR[15] = 0)
        this.userMode = false;

        // set priority level to the one given by the interrupt
        this.priorityLevel = this.interruptPriority;

        // set the PC to the value of the vector expanded to 16 bits + 0x0100
        this.pc[0] = this.interruptVector + 0x0100;
    }

    /**
     * Instruction methods - each executes one instruction.
     */

    private execAdd(instruction: number)
    {
        const destReg = decodeRegister(instruction, 0);
        const source1 = this.registers[decodeRegister(instruction, 1)];
        let source2: number;
        if ((instruction & 0b10_0000) != 0)
        {
            source2 = decodeImmediate(instruction, 5);
        }
        else
        {
            source2 = this.registers[decodeRegister(instruction, 2)];
        }

        this.registers[destReg] = source1 + source2;
        this.setConditions(this.registers[destReg]);
    }

    private execAnd(instruction: number)
    {
        const destReg = decodeRegister(instruction, 0);
        const source1 = this.registers[decodeRegister(instruction, 1)];
        let source2: number;
        if ((instruction & 0b10_0000) != 0)
        {
            source2 = decodeImmediate(instruction, 5);
        }
        else
        {
            source2 = this.registers[decodeRegister(instruction, 2)];
        }

        this.registers[destReg] = source1 & source2;
        this.setConditions(this.registers[destReg]);
    }

    private execBr(instruction: number)
    {
        if (
            (this.flagNegative && (instruction & 0x0800))
            || (this.flagZero && (instruction & 0x0400))
            || (this.flagPositive && (instruction & 0x0200))
        )
        {
            this.pc[0] += decodeImmediate(instruction, 9);
        }
    }

    private execJmp(instruction: number)
    {
        this.pc[0] = this.registers[decodeRegister(instruction, 1)];
    }

    private execJsr(instruction: number)
    {
        const savedPC = this.pc[0];
        if (instruction & 0x800)
        {
            this.pc[0] += decodeImmediate(instruction, 11);
        }
        else
        {
            this.pc[0] = this.registers[decodeRegister(instruction, 1)];
        }
        this.registers[7] = savedPC;
    }

    private execLd(instruction: number)
    {
        const destReg = decodeRegister(instruction, 0);
        const src = (this.pc[0] + decodeImmediate(instruction, 9)) & 0xFFFF;
        this.registers[destReg] = this.memory[src];
        this.setConditions(this.registers[destReg]);
    }

    private execLdi(instruction: number)
    {
        const destReg = decodeRegister(instruction, 0);
        const src = (this.pc[0] + decodeImmediate(instruction, 9)) & 0xFFFF;
        this.registers[destReg] = this.memory[this.memory[src]];
        this.setConditions(this.registers[destReg]);
    }

    private execLdr(instruction: number)
    {
        const destReg = decodeRegister(instruction, 0);
        const src = (this.registers[decodeRegister(instruction, 0)]
                + decodeImmediate(instruction, 6)) & 0xFFFF;
        this.registers[destReg] = this.memory[src];
        this.setConditions(this.registers[destReg]);
    }

    private execLea(instruction: number)
    {
        const destReg = decodeRegister(instruction, 0);
        this.registers[destReg] = this.pc[0] + decodeImmediate(instruction, 9);
        this.setConditions(this.registers[destReg]);
    }

    private execNot(instruction: number)
    {
        const destReg = decodeRegister(instruction, 0);
        this.registers[destReg] = (~this.registers[decodeRegister(instruction, 1)]) & 0xFFFF;
        this.setConditions(this.registers[destReg]);
    }

    /**
     * Pop the PC and PSR off the stack, if privilege mode changes from
     * supervisor to user then load the USP into R6.
     * @param instruction 
     */
    private execRti(instruction: number)
    {
        let sp = this.savedSSP[0];
        this.pc[0] = this.memory[sp++];
        this.setPSR(this.memory[sp++]);
        this.savedSSP[0] = sp;

        // if we went user -> supervisor, load R6 with USP
        if (this.userMode)
        {
            this.registers[6] = this.savedUSP[0];
        }
        // otherwise, load R6 with SSP
        else
        {
            this.registers[6] = this.savedSSP[0];
        }
    }

    private execSt(instruction: number)
    {
        const dest = (this.pc[0] + decodeImmediate(instruction, 9)) & 0xFFFF;
        this.memory[dest] = this.registers[decodeRegister(instruction, 0)];
    }

    private execSti(instruction: number)
    {
        const dest = (this.pc[0] + decodeImmediate(instruction, 9)) & 0xFFFF;
        this.memory[this.memory[dest]] = this.registers[decodeRegister(instruction, 0)];
    }

    private execStr(instruction: number)
    {
        const dest = (this.registers[decodeRegister(instruction, 0)]
                + decodeImmediate(instruction, 6)) & 0xFFFF;
        this.memory[dest] = this.registers[decodeRegister(instruction, 0)];
    }

    /**
     * Load R7 with the incremented PC, then load PC with the zero-extended
     * trap vector in the instruction
     * @param instruction 
     */
    private execTrap(instruction: number)
    {
        this.registers[7] = this.pc[0];
        this.pc[0] = instruction & 0x00FF;
    }
}<|MERGE_RESOLUTION|>--- conflicted
+++ resolved
@@ -11,12 +11,8 @@
 import decodeRegister from "./decodeReg";
 import decodeImmediate from "./decodeImm";
 import Vectors from "./vectors";
-<<<<<<< HEAD
 import UI from "../../presentation/ui"
-=======
-import * as fs from "node:fs";
 import FakeUI from "../assembler/fakeUI";
->>>>>>> 4b2d5223
 
 export default class Simulator
 {
